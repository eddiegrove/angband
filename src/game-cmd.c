--- conflicted
+++ resolved
@@ -107,8 +107,6 @@
 	{ CMD_QUIT, { arg_NONE }, do_cmd_quit, FALSE, 0 },
 	{ CMD_HELP, { arg_NONE }, NULL, FALSE, 0 },
 	{ CMD_REPEAT, { arg_NONE }, NULL, FALSE, 0 },
-<<<<<<< HEAD
-=======
 };
 
 /* Item selector type (everything required for get_item()) */
@@ -120,7 +118,6 @@
 
 	bool (*filter)(const object_type *o_ptr);
 	int mode;
->>>>>>> a1349bad
 };
 
 /** List of requirements for various commands' objects */
